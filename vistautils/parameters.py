# pylint: skip-file
import inspect
import logging
import os
import re
import shutil
from pathlib import Path
from typing import (
    Any,
    Callable,
    Iterable,
    List,
    Mapping,
    Optional,
    Pattern,
    Sequence,
    Type,
    TypeVar,
    Union,
<<<<<<< HEAD
    Iterable,
    Tuple,
=======
    overload,
>>>>>>> 6656d13b
)

from attr import attrib, attrs

from immutablecollections import ImmutableDict, immutabledict
from immutablecollections.converter_utils import _to_tuple

from vistautils._graph import Digraph
from vistautils.io_utils import CharSink, is_empty_directory
from vistautils.misc_utils import eval_in_context_of_modules
from vistautils.preconditions import check_arg, check_isinstance
from vistautils.range import Range

import yaml

_logger = logging.getLogger(__name__)  # pylint:disable=invalid-name


class ParameterError(Exception):
    pass


_ParamType = TypeVar("_ParamType")  # pylint:disable=invalid-name
_U = TypeVar("_U")  # pylint:disable=invalid-name


@attrs(frozen=True, slots=True)
class Parameters:
    """
    Configuration parameters for a program.

    A `Parameters` object can be thought of as a hierarchical dictionary mapping parameter name
    strings to arbitrary values.  Hierarchical levels within a parameter name can be indicated
    via `.`; the levels are called namespaces. So `hello.world.foo` means "look up the 'foo'
    parameter within the namespace 'world' which is itself within the namespace 'hello'.

    The advantage of using this class over simple dictionary of dictionaries is that it provides
    type-safe accessors for parameters which can do validation and ensure certain conditions hold.
    This tends to push the discovery of errors earlier in program execution (or even before program
    execution).

    `Parameters` objects can be represented in multiple formats. The only loader currently
    implemented is `YAMLParametersLoader`.

    You can check if a lookup of a parameter would be successful using the `in` operator.
    """

    _data: ImmutableDict[str, Any] = attrib(
        default=immutabledict(), converter=immutabledict
    )
    namespace_prefix: List[str] = attrib(
        default=tuple(), converter=_to_tuple, kw_only=True
    )

    def __attrs_post_init__(self) -> None:
        for key in self._data:
            check_arg(
                "." not in key, "Parameter keys cannot contain namespace separator '.'"
            )

    @staticmethod
    def empty(*, namespace_prefix=tuple()) -> "Parameters":
        """
        A `Parameters` with no parameter mappings.
        """
        return Parameters.from_mapping(
            ImmutableDict.empty(), namespace_prefix=namespace_prefix
        )

    @staticmethod
    def from_mapping(
        mapping: Mapping, *, namespace_prefix: Sequence[str] = tuple()
    ) -> "Parameters":
        """
        Convert a dictionary of dictionaries into a `Parameter`s

        The top-level dictionary becomes the top-level namespace.  Each mapping-valued parameter
        becomes a namespace.
        """
        check_isinstance(mapping, Mapping)
        ret: List[Tuple[str, Any]] = []
        for (key, val) in mapping.items():
            if isinstance(val, Mapping):
                sub_namespace_prefix = list(namespace_prefix)
                sub_namespace_prefix.append(key)
                ret.append(
                    (
                        key,
                        Parameters.from_mapping(
                            val, namespace_prefix=sub_namespace_prefix
                        ),
                    )
                )
            else:
                # this case will also be triggered if the value is already a parameters object
                ret.append((key, val))
        return Parameters(ret, namespace_prefix=namespace_prefix)

    def as_mapping(self) -> Mapping[str, Any]:
        """
        Get these parameter values as a ``Mapping``.
        """
        return self._data

    def creatable_directory(self, param: str) -> Path:
        """
        Get a directory which can be written to.

        Interprets the string-valued parameter `param` as a directory path and creates it if
        it does not exist.  This allows writing files within this directory without needing to
        remember to create it or its parent directories.

        Throws a `ParameterError` if `param` is not a known parameter.
        """
        ret = Path.resolve(Path(self.string(param)))
        ret.mkdir(parents=True, exist_ok=True)
        return ret

    def optional_creatable_directory(self, param: str) -> Optional[Path]:
        """
        Get a directory which can be written to, if possible.

        If *param* is not present, returns *None*.

        Interprets the string-valued parameter `param` as a directory path and creates it if
        it does not exist.  This allows writing files within this directory without needing to
        remember to create it or its parent directories.

        Throws a `ParameterError` if `param` is not a known parameter.
        """
        if param in self:
            return self.creatable_directory(param)
        else:
            return None

    def creatable_empty_directory(self, param: str, *, delete=False) -> Path:
        """
        Get an empty directory which can be written to.

        Interprets the string-valued parameter `param` as a directory path and creates it if
        it does not exist.  If the directory already exists and is non-empty, behavior depends
        on the value of the `delete` argument.  If False (the default), an exception will be
        raised.  If True, the directory and its contents will be deleted.

        This allows writing files within this directory without needing to remember to create it
        or its parent directories.

        Throws a `ParameterError` if `param` is not a known parameter.
        """
        ret = Path.resolve(Path(self.string(param)))
        if ret.is_dir():
            if not is_empty_directory(ret):
                if delete:
                    shutil.rmtree(str(ret))
                    ret.mkdir(parents=True, exist_ok=True)
                else:
                    raise ParameterError(
                        "Expected an empty directory for parameters {!s},"
                        "but got non-empty path {!s}".format(param, ret)
                    )
            return ret
        elif ret.exists():
            raise ParameterError(
                "Expected an empty directory for parameters {!s},"
                "but got non-directory {!s}".format(param, ret)
            )
        else:
            return self.creatable_directory(param)

    def optional_creatable_empty_directory(
        self, param: str, *, delete: bool = False
    ) -> Optional[Path]:
        """
        Get an empty directory which can be written to, if possible.

        If *param* is absent, returns *None*.

        Interprets the string-valued parameter `param` as a directory path and creates it if
        it does not exist.  If the directory already exists and is non-empty, behavior depends
        on the value of the `delete` argument.  If False (the default), an exception will be
        raised.  If True, the directory and its contents will be deleted.

        This allows writing files within this directory without needing to remember to create it
        or its parent directories.

        Throws a `ParameterError` if `param` is not a known parameter.
        """
        if param in self:
            return self.creatable_empty_directory(param, delete=delete)
        else:
            return None

    def creatable_file(self, param: str) -> Path:
        """
        Get a file path which can be written to.

        Interprets the string-valued parameter `param` as a file path and creates its parent
        directory if it does not exist.  This allows writing to this file without needing to
        remember to create its parent directories.

        Throws a `ParameterError` if `param` is not a known parameter.
        """
        ret = Path.resolve(Path(self.string(param)))
        ret.parent.mkdir(parents=True, exist_ok=True)
        return ret

    def optional_creatable_file(self, param: str) -> Optional[Path]:
        """
        Get a file path which can be written to, if specified.

        Just like `creatable_file` but returns `None` if the parameter is absent.
        """
        if param in self:
            return self.creatable_file(param)
        else:
            return None

    def existing_file(self, param: str) -> Path:
        """
        Gets a path for an existing file.

        Interprets the string-valued parameter `param` as a file path. Throws a `ParameterError`
        if the path does not exist or is not a file.

        Throws a `ParameterError` if `param` is not a known parameter.
        """
        ret = Path.resolve(Path(self.string(param)))
        if ret.exists():
            if ret.is_file():
                return ret
            else:
                raise ParameterError(
                    "For parameter "
                    + param
                    + ", expected an existing file but got existing non-file "
                    + str(ret)
                )
        else:
            raise ParameterError(
                "For parameter "
                + param
                + ", expected an existing file but got non-existent "
                + str(ret)
            )

    def optional_existing_file(self, param: str) -> Optional[Path]:
        """
        Gets a path for an existing file, if specified.

        Interprets the string-valued parameter `param` as a file path. Returns `None`
        if no parameter by that name is present.  Throws a `ParameterError`
        if the path does not exist.
        """
        if param in self:
            return self.existing_file(param)
        else:
            return None

    def existing_directory(self, param: str) -> Path:
        """
        Gets a path for an existing directory.

        Interprets the string-valued parameter `param` as a directory path. Throws a
        `ParameterError` if the path does not exist or is not a directory.

        Throws a `ParameterError` if `param` is not a known parameter.
        """
        ret = Path.resolve(Path(self.string(param)))
        if ret.exists():
            if ret.is_dir():
                return ret
            else:
                raise ParameterError(
                    "For parameter "
                    + param
                    + ", expected an existing directory but got existing "
                    "non-directory " + str(ret)
                )
        else:
            raise ParameterError(
                "For parameter "
                + param
                + ", expected an existing directory but got non-existent "
                + str(ret)
            )

    def optional_existing_directory(self, param: str) -> Optional[Path]:
        """
        Gets a path for an existing directory, if specified.

        Interprets the string-valued parameter `param` as a directory path.
        If the parameter is not present, returns `None`.  Throws a
        `ParameterError` if the path does not exist.
        """
        if param in self:
            return self.existing_directory(param)
        else:
            return None

    def string(
        self, param_name: str, valid_options: Optional[Iterable[str]] = None
    ) -> str:
        """
        Gets a string-valued parameter.

        Throws a `ParameterError` if `param` is not a known parameter.
        """
        ret = self.get(param_name, str)
        if valid_options is not None and ret not in valid_options:
            raise ParameterError(
                f"The value {ret} for the parameter {param_name} is not one of the valid options "
                f"{tuple(valid_options)}"
            )
        return ret

    @overload
    def optional_string(
        self, param_name: str, valid_options: Optional[Iterable[str]] = None
    ) -> Optional[str]:
        ...

    @overload
    def optional_string(
        self,
        param_name: str,
        valid_options: Optional[Iterable[str]] = None,
        *,
        default: str,
    ) -> str:
        ...

    def optional_string(
        self,
        param_name: str,
        valid_options: Optional[Iterable[str]] = None,
        *,
        default: Optional[str] = None,
    ):
        """
        Gets a string-valued parameter, if possible.
        If a default is provided, return the default
        else returns *None* if the parameter is absent.

        Throws a `ParameterError` if `param` is not a known parameter.
        """
        if param_name in self:
            return self.string(param_name, valid_options)
        else:
            return default  # type: ignore

    def __contains__(self, param_name: str) -> bool:
        return self._private_get(param_name, optional=True) is not None

    def namespace(self, name: str) -> "Parameters":
        """
        Get the namespace with the given name.
        """
        return self.get(name, Parameters)

    def integer(self, name: str) -> int:
        """
        Gets an integer parameter.
        """
        return self.get(name, int)

    @overload
    def optional_integer(self, name: str) -> Optional[int]:
        ...

    @overload
    def optional_integer(self, name, *, default: int) -> int:
        ...

    def optional_integer(self, name: str, *, default: Optional[int] = None):
        """
        Gets an integer parameter, if possible.

        Returns *None* if the parameter is not present.
        """
        if name in self:
            return self.integer(name)
        else:
            return default  # type: ignore

    def positive_integer(self, name: str) -> int:
        """
        Gets an parameter with a positive integer value.

        Throws an exception if the parameter is present but is not a positive integer.
        """
        ret = self.integer(name)
        if ret > 0:
            return ret
        else:
            raise ParameterError(
                "For parameter {!s}, expected a positive integer but got {!s}".format(
                    name, ret
                )
            )

    @overload
    def optional_positive_integer(self, name: str) -> Optional[int]:
        ...

    @overload
    def optional_positive_integer(self, name: str, *, default: int) -> int:
        ...

    def optional_positive_integer(self, name: str, *, default: Optional[int] = None):
        """
        Gets a positive integer parameter, if possible.

        Returns *None* if the parameter is not present.
        Throws an exception if the parameter is present but is not a positive integer.
        """
        if name in self:
            return self.positive_integer(name)
        if default:
            if isinstance(default, int) and default > 0:
                return default  # type: ignore
            else:
                raise ParameterError(f"Default value: {default} is not a positive value")
        return None

    def floating_point(
        self, name: str, valid_range: Optional[Range[float]] = None
    ) -> float:
        """
        Gets a float parameter.

        Throws a `ParameterError` if `param` is not within the given range.

        This method isn't called `float` to avoid a clash with the Python type.
        """
        ret = self.get(name, float)
        if valid_range is not None and ret not in valid_range:
            raise ParameterError(
                "For parameter {!s}, expected a float in the range {!s} but got {!s}".format(
                    name, valid_range, ret
                )
            )
        return ret

    @overload
    def optional_floating_point(
        self, name: str, valid_range: Optional[Range[float]] = None
    ) -> Optional[float]:
        ...

    @overload
    def optional_floating_point(
        self, name: str, valid_range: Optional[Range[float]] = None, *, default: float
    ) -> float:
        ...

    def optional_floating_point(
        self,
        name: str,
        valid_range: Optional[Range[float]] = None,
        *,
        default: Optional[float] = None,
    ):
        """
        Gets a float parameter if present.

        Throws a `ParameterError` if `param` is not within the given range.
        """
        if name in self:
            return self.floating_point(name, valid_range)
        if default:
            if (
                valid_range is not None
                and isinstance(default, float)
                and default not in valid_range
            ):
                raise ParameterError(
                    f"Default value of {default} not in the range of {valid_range}."
                )
            return default  # type: ignore
        else:
            return None

    def optional_float(
        self, name: str, valid_range: Optional[Range[float]] = None
    ) -> Optional[float]:
        """
        Deprecated, prefer `optional_floating_point` for more consistent naming.
        """
        return self.optional_floating_point(name, valid_range)

    def boolean(self, name: str) -> bool:
        """
        Gets a boolean parameter.
        """
        return self.get(name, bool)

    @overload
    def optional_boolean(self, name: str) -> Optional[bool]:
        ...

    @overload
    def optional_boolean(self, name: str, *, default: bool) -> bool:
        ...

    def optional_boolean(self, name: str, *, default: Optional[bool] = None):
        """
        Gets a boolean parameter if present.

        Avoid the temptation to do `params.optional_boolean('foo') or default_value`.
        """
        return self.get_optional(name, bool, default=default)

    def optional_boolean_with_default(self, name: str, default_value: bool) -> bool:
        """
        Deprecated. Prefer `optional_boolean` with default as a parameter.

        Gets a boolean parameter if present; otherwise returns the provided default.
        """
        ret = self.optional_boolean(name, default=default_value)
        if ret is not None:
            return ret
        else:
            return default_value

    def optional_namespace(self, name: str) -> Optional["Parameters"]:
        """
        Get the namespace with the given name, if possible.

        If the namespace is not present or there is a non-namespace parameter of the given name,
        If the namespace is not present or there is a non-namespace parameter of the given name,
        `None` is returned.
        """
        ret = self.get_optional(name, object)
        if isinstance(ret, Parameters):
            return ret
        else:
            return None

    def namespace_or_empty(self, name: str) -> Optional["Parameters"]:
        """
        Get the namespace with the given name, or an empty one.

        If the namespace is present, return it.
        If the parameter is present but is not a namespace, throw an exception.
        If the namespace is absent, return an empty namespace with the appropriate path prefix.
        """
        ret = self.get_optional(name, object)
        if isinstance(ret, Parameters):
            return ret
        elif ret is None:
            sub_namespace_prefix = list(self.namespace_prefix)
            sub_namespace_prefix.append(name)
            return Parameters.empty(namespace_prefix=sub_namespace_prefix)
        else:
            raise ParameterError(
                f"Expected a namespace, but got a regular parameters for {name}"
            )

    def arbitrary_list(self, name: str) -> List:
        """
        Get a list with arbitrary structure.
        """
        return self.get(name, List)

    @overload
    def optional_arbitrary_list(self, name: str) -> Optional[List]:
        ...

    @overload
    def optional_arbitrary_list(self, name: str, *, default: List) -> List:
        ...

    def optional_arbitrary_list(self, name: str, *, default: Optional[List] = None):
        """
        Get a list with arbitrary structure, if available
        """
        if not default:
            return self.get_optional(name, List)
        elif isinstance(default, List):
            return self.get_optional(name, List, default=default)

        raise ParameterError(
            f"Provided default to optional arbitrary list isn't a list. {default}"
        )

    def optional_evaluate(
        self,
        name: str,
        expected_type: Type[_ParamType],
        *,
        namespace_param_name: str = "value",
        special_values: Mapping[str, str] = ImmutableDict.empty(),
    ) -> Optional[_ParamType]:
        """
        Get a parameter, if present, interpreting its value as Python code.

        Same as `evaluate` except returning `None` if the requested parameter is not present.
        """
        if name in self:
            return self.evaluate(
                name,
                expected_type,
                namespace_param_name=namespace_param_name,
                special_values=special_values,
            )
        else:
            return None

    # type ignored because ImmutableDict.empty() has type Dict[Any, Any]
    def evaluate(
        self,
        name: str,
        expected_type: Type[_ParamType],
        *,
        context: Optional[Mapping] = None,
        namespace_param_name: str = "value",
        special_values: Mapping[str, str] = ImmutableDict.empty(),
    ) -> _ParamType:
        """
        Get a parameter, interpreting its value as Python code.

        The result of the code evaluation will be the parameter value. In addition to being a
        simple parameter, "name" can point to a namespace. In this case, the "value" parameter
        within the namespace is evaluated (unless some other parameter has been specified as
        `namespace_param_name`), but the list of modules given by the "import" parameter
        in that namespace (if present) are first imported.

        If the type of the result of the evaluation doesn't match `expected_type`, a
        `ParameterError` is raised.

        If `context` is specified, evaluation will happen in the context given. If you want
        evaluation to happen in the calling context, pass `locals()`.
        If the namespace contains the parameter *import*, it will be interpreted
        as a list of modules to import into the context before evaluation.

        Sometimes is it convenient to provide shortcuts for common cases. These can be specified
        in a `special_values` map whose keys are the special case values and whose values are the
        strings of expressions to be evaluated.
        """

        def handle_special_values(val: str) -> str:
            return special_values.get(val, val)

        namespace = self.optional_namespace(name)
        try:
            if namespace:
                return eval_in_context_of_modules(
                    handle_special_values(namespace.string(namespace_param_name)),
                    context or locals(),
                    context_modules=namespace.optional_arbitrary_list("import") or [],
                    expected_type=expected_type,
                )
            else:
                return eval_in_context_of_modules(
                    handle_special_values(self.string(name)),
                    context or locals(),
                    context_modules=[],
                    expected_type=expected_type,
                )
        except Exception as e:
            raise ParameterError(
                "Error while evaluating parameter {!s}".format(name)
            ) from e

    # type ignored because ImmutableDict.empty() has type Dict[Any, Any]
    def object_from_parameters(
        self,
        name: str,
        expected_type: Type[_ParamType],
        *,
        context: Optional[Mapping] = None,
        creator_namepace_param_name: str = "value",
        special_creator_values: Mapping[str, str] = ImmutableDict.empty(),
        default_creator: Optional[Any] = None,
    ) -> _ParamType:
        """
        Get an object of `expected_type`, initialized by the parameters in `name`.

        If `name` is a namespace, the `value` parameter within it is evaluated to get a "creator".
        If the result of the evaluation is a function, that function is itself the creator. If
        the result of the evaluation is a class, its `from_parameters` static method
        taking a single `Parameters` object will be used as the creator, if it exists. Otherwise
        its constructor will be used without parameters. The creator is then
        called with the namespace as its argument and the result is returned.  If the result does
        not match `expected_type` an exception will be raised. Do not include generic type arguments
        in `expected_type`.

        If `name` is a string, the same process is followed exception the string is evaluated
        directly to get the "creator" and an empty `Parameters` is passed.

        You can specify a different field within a namespace to be evaluated besides 'value' by
        specifying `creator_namespace_param_name`.

        You can specify a default creator to be used if none is specified with `default_creator`.

        You may specify additional context within which evaluation should happen with `context`.
        If you want evaluation to happen in the calling context, set this to `locals()`.
        If the namespace contains the parameter *import*, it will be interpreted
        as a list of modules to import into the context before evaluation.

        For the user's convenience, you may include a map of special values to expression strings.
        If the expression to be evaluated exactly matches any key of this map, the value from the
        map will be evaluated instead.

        If the namespace contains the field `import`, it will be treated as a comma-separated list
        of modules to be imported before evaluation.
        """
        if name in self:
            creator = self.evaluate(
                name,
                object,
                context=context,
                namespace_param_name=creator_namepace_param_name,
                special_values=special_creator_values,
            )
        elif default_creator:
            creator = default_creator
        else:
            raise ParameterError(
                "No creator class specified when creating an object from {!s}".format(
                    name
                )
            )

        params_to_pass = self.namespace_or_empty(name)
        if inspect.isclass(creator):
            if hasattr(creator, "from_parameters"):
                ret: Callable[[Optional[Parameters]], _ParamType] = getattr(
                    creator, "from_parameters"
                )(params_to_pass)
            else:
                ret = creator()  # type: ignore
        elif callable(creator):
            ret = creator(params_to_pass)
        else:
            raise ParameterError(
                "Expected a class with from_parameters or a callable but got {!s}".format(
                    creator
                )
            )

        if isinstance(ret, expected_type):
            return ret
        else:
            raise ParameterError(
                "When instantiating using from_parameters, expected {!s} but"
                " got {!s}".format(expected_type, ret)
            )

    def get(self, param_name: str, param_type: Type[_ParamType]) -> _ParamType:
        """
        Get a parameter with type-safety.

        Gets the given parameter, throwing a `ParameterError` if it is not of the specified type.

        Throws a `ParameterError` if the parameter is unknown.
        """

        ret = self._private_get(param_name)
        if isinstance(ret, param_type):
            return ret
        else:
            raise ParameterError(
                f"{self._namespace_message()}When looking up parameter '{param_name}', "
                f"expected a value of type {param_type}, but got {ret} "
                "of type {type(ret)}"
            )

    @overload
    def get_optional(
        self, param_name: str, param_type: Type[_ParamType]
    ) -> Optional[_ParamType]:
        ...

    @overload
    def get_optional(
        self, param_name: str, param_type: Type[_ParamType], *, default: _U
    ) -> _U:
        ...

    def get_optional(
        self, param_name: str, param_type: Type[_ParamType], *, default: _U = None
    ):
        """
        Get a parameter with type-safety.

        Gets the given parameter, throwing a `ParameterError` if it is not of the
        specified type.

        If a default is provided return the default otherwise
        If the parameter is unknown, returns `None`
        """
        ret = self._private_get(param_name, optional=True)
        if ret is not None:
            if isinstance(ret, param_type):
                return ret
            else:
                raise ParameterError(
                    "When looking up parameter '{!s}', expected a value of type {!s}, but got {!s} "
                    "of type {!s}".format(param_name, param_type, ret, type(ret))
                )
        else:
<<<<<<< HEAD
            raise ParameterError(
                "{!s}When looking up parameter '{!s}', expected a value of type {!s}, but got {!s} "
                "of type {!s}".format(
                    self._namespace_message(), param_name, param_type, ret, type(ret)
                )
            )
=======
            return default
>>>>>>> 6656d13b

    def path_list_from_file(self, param: str, *, log_name=None) -> Sequence[Path]:
        """
        Gets a list of paths from the file pointed to by param

        The paths are assumed to be listed one-per-line. Blank lines and lines
        where the first non-whitespace character is '#' are skipped.

        If log_name is specified, a message will be logged at info level of the form "Loaded
        <number> <log_name> from <file>"
        """
        file_list_file = self.existing_file(param)
        with open(str(file_list_file), "r", encoding="utf-8") as inp:
            ret = [
                Path(line.strip())
                for line in inp
                if line.strip() and not line.strip().startswith("#")
            ]
            if log_name:
                _logger.info("Loaded %s %s from %s", len(ret), log_name, file_list_file)
            return ret

    def path_map_from_file(self, param: str, *, log_name=None) -> Mapping[str, Path]:
        """
        Gets a map of keys to paths from the file pointed to by param

        We assume there are two tab-separated fields.  The first is the string key,
        the second is the path.

        If log_name is specified, a message will be logged at info level of the form "Loaded
        <number> <log_name> from <file>"
        """
        file_map_file = self.existing_file(param)
        with open(str(file_map_file), encoding="utf-8") as inp:
            ret_b: ImmutableDict.Builder[str, Path] = ImmutableDict.builder()
            for (line_num, line) in enumerate(inp):
                try:
                    parts = line.split("\t")
                    if len(parts) != 2:
                        raise IOError(
                            "Expected two tab-separated fields but got {!s}".format(
                                len(parts)
                            )
                        )
                    ret_b.put(parts[0].strip(), Path(parts[1].strip()))
                except Exception as e:
                    raise IOError(
                        "Error parsing line {!s} of {!s}:\n{!s}".format(
                            line_num, file_map_file, line
                        )
                    ) from e

            ret = ret_b.build()
            if log_name:
                _logger.info("Loaded %s %s from %s", len(ret), log_name, file_map_file)
            return ret

    def _private_get(self, param_name: str, optional: bool = False) -> Any:
        check_arg(isinstance(param_name, str))
        # pylint:disable=protected-access
        param_components = param_name.split(".")
        check_arg(param_components, "Parameter name cannot be empty")

        current = self
        namespaces_processed = []
        for param_component in param_components:
            if not isinstance(current, Parameters):
                if optional:
                    return None
                else:
                    raise ParameterError(
                        self._namespace_message()
                        + "When getting parameter "
                        + param_name
                        + " expected "
                        + ".".join(namespaces_processed)
                        + " to be a map, but it is a leaf: "
                        + str(current)
                        + ". Maybe you mistakenly prefixed the map keys with '-'?"
                    )

            if param_component in current._data:
                current = current._data[param_component]
                namespaces_processed.append(param_component)
            elif not optional:
                if namespaces_processed:
                    context_string = "in context " + ".".join(namespaces_processed)
                else:
                    context_string = "in root context"
                available_parameters = str(
                    [
                        key
                        for (key, val) in current._data.items()
                        if not isinstance(val, Parameters)
                    ]
                )
                available_namespaces = str(
                    [
                        key
                        for (key, val) in current._data.items()
                        if isinstance(val, Parameters)
                    ]
                )
                raise ParameterError(
                    self._namespace_message()
                    + "Parameter "
                    + param_name
                    + " not found. In "
                    + context_string
                    + " available parameters are "
                    + available_parameters
                    + ", available namespaces are "
                    + available_namespaces
                )
            else:
                # absent optional parameter
                return None

        return current

    def __str__(self) -> str:
        str_sink = CharSink.to_string()
        YAMLParametersWriter().write(self, str_sink)
        return str_sink.last_string_written

    def _namespace_message(self) -> str:
        if self.namespace_prefix:
            namespace_str = ".".join(self.namespace_prefix)
            return f"In namespace {namespace_str}: "
        else:
            return ""


@attrs(auto_attribs=True)
class YAMLParametersLoader:
    """
    Loads `Parameters` from a modified YAML format.

    The format of the parameters file is YAML with the following restrictions:
    * all non-leaf objects, including the top-level, must be maps
    * all keys must be strings
    * duplicate keys are not allowed (this is not currently enforced: #259)

    The following additional processing will be done:
    * if there is a top-level list-valued key '_includes', it will be removed.  Each of its
    values will be interpreted as a path and loaded.  If there are multiple included files,
    parameters loaded from earlier files will form the loading context (See `load`) for later ones.
    Parameter mappings in files loaded later will overwrite those in files loaded earlier.  Relative
    paths will be interpreted relative to the parameter file being loaded.

    * any parameters containing strings surrounded by `%` will be interpolated by replacing that
    string (and the `%`s) with the value of the parameter.  Failed interpolations will result
    in a `ParameterError`.

    If *interpolate_environmental_variables* (default: true) is specified, then environmental
    variables will be available for interpolation, though they will not themselves appear in the
    loaded parameters.  Explicitly-specified parameters have priority over environmental variables.

    See unit tests in `test_parameters` for examples.
    """

    interpolate_environmental_variables: bool = True

    def load(
        self,
        f: Union[str, Path],
        context: Optional[Parameters] = None,
        *,
        included_context: Optional[Parameters] = None,
        namespace_path: Sequence[str] = tuple(),
    ):
        """
        Loads parameters from a YAML file.

        If `included_context` is specified, its content will be included in the returned
        Parameters (if not overridden) and will be available for interpolation.
        """

        # handle deprecated context parameter
        if context is not None:
            if included_context is not None:
                raise ParameterError(
                    "Cannot specify both included_context and deprecated context"
                    "parameters. Only specify the former."
                )
            else:
                included_context = context

        # provide default value for included context
        if included_context is None:
            non_none_included_context = Parameters.empty()
        else:
            non_none_included_context = included_context

        if isinstance(f, str):
            f = Path(f)

        return self._inner_load_from_string(
            f.read_text(encoding="utf-8"),
            error_string=str(f),
            includes_are_relative_to=f.parent,
            included_context=non_none_included_context,
            namespace_path=namespace_path,
        )

    def load_string(
        self,
        param_file_content: str,
        *,
        included_context: Parameters = Parameters.empty(),
        namespace_path: Sequence[str] = tuple(),
    ) -> Parameters:
        """
        Loads parameters from a string.

        This behaves just like *load*, except relative includes are not allowed.
        """
        return self._inner_load_from_string(
            param_file_content,
            error_string=f"String param file:\n{param_file_content}",
            includes_are_relative_to=None,
            included_context=included_context,
            namespace_path=namespace_path,
        )

    def _inner_load_from_string(
        self,
        param_file_content: str,
        error_string: str,
        *,
        included_context: Parameters = Parameters.empty(),
        includes_are_relative_to: Optional[Path] = None,
        namespace_path: Sequence[str] = tuple(),
    ):
        """
        Loads parameters from a YAML file.

        If `context` is specified, its content will be included in the returned Parameters (if
        not overridden) and will be available for interpolation.
        """
        try:
            raw_yaml = yaml.safe_load(param_file_content)
            self._validate(raw_yaml)
            previously_loaded = included_context

            # process and remove special include directives
            if "_includes" in raw_yaml:
                for included_file in raw_yaml["_includes"]:
                    _logger.info("Processing included parameter file %s", included_file)
                    if not os.path.isabs(included_file):
                        if includes_are_relative_to is not None:
                            included_file_path = Path(
                                includes_are_relative_to, included_file
                            ).resolve(strict=True)
                        else:
                            raise ParameterError(
                                "Cannot do relative includes when loading from"
                                "a string."
                            )
                    else:
                        included_file_path = Path(included_file)
                    previously_loaded = self._unify(
                        previously_loaded,
                        self._inner_load_from_string(
                            included_file_path.read_text(encoding="utf-8"),
                            error_string=str(included_file_path),
                            includes_are_relative_to=included_file_path.parent,
                            included_context=previously_loaded,
                        ),
                    )
                del raw_yaml["_includes"]

            interpolation_context = dict(previously_loaded.as_mapping())
            if self.interpolate_environmental_variables:
                for k, v in os.environ.items():
                    # environmental variables are overridden by explicit parameters
                    if k not in interpolation_context:
                        interpolation_context[k] = v

            return self._unify(
                previously_loaded,
                self._interpolate(
                    Parameters.from_mapping(raw_yaml),
                    Parameters.from_mapping(interpolation_context),
                ),
                namespace_prefix=namespace_path,
            )
        except Exception as e:
            raise IOError(f"Failure while loading parameter file {error_string}") from e

    @staticmethod
    def _validate(raw_yaml: Mapping):
        # we don't use check_isinstance so we can have a custom error message
        check_arg(
            isinstance(raw_yaml, Mapping),
            "Parameters YAML files must be mappings at the top level",
        )
        YAMLParametersLoader._check_all_keys_strings(raw_yaml)

    @staticmethod
    def _check_all_keys_strings(mapping: Mapping, path=None):
        if path is None:
            path = []

        non_string_keys = [x for x in mapping.keys() if not isinstance(x, str)]
        if non_string_keys:
            context_string = (
                (" in context" + ".".join(path)) if path else " in root context"
            )
            raise IOError("Non-string key(s) " + str(non_string_keys) + context_string)

        for val in mapping.values():
            if isinstance(val, Mapping):
                YAMLParametersLoader._check_all_keys_strings(val)

    _INTERPOLATION_REGEX = re.compile(r"%([\w\.]+)%")

    # noinspection PyProtectedMember
    @staticmethod
    def _interpolate(to_interpolate: Parameters, context: Parameters) -> Parameters:
        """Perform interpolation within arbitrarily nested Parameters, looking up values
        in a context if necessary.

        Limitations:
        - There cannot be interpolation in keys.
        """
        # In order to perform arbitrary interpolation, we perform topological sort on a graph where
        # the nodes are parameter keys, and edges point from those keys to each interpolation group
        # in that key's value. For example, the parameter entry `foo: %bar%/projects/%meep.baz%`
        # would give the edges (foo, bar) and (foo, meep.baz).
        #
        # pylint:disable=protected-access
        nodes = list(to_interpolate._data.keys())
        edges = list()
        for key, val in to_interpolate._data.items():
            if isinstance(val, str):
                for interp_match in YAMLParametersLoader._INTERPOLATION_REGEX.findall(
                    val
                ):
                    nodes.append(interp_match)
                    edges.append((key, interp_match))
        g = Digraph(nodes=nodes, edges=edges)
        # Since each edge has been created to point from a key to a dependency, this is to make the
        # ordering start from the leaves.
        interpolation_ordering = tuple(reversed(tuple(g.topological_sort())))

        # Perform the interpolation in-place.
        interpolation_mapping = dict(to_interpolate._data)

        for start_node in interpolation_ordering:
            if start_node in interpolation_mapping:
                end_node = interpolation_mapping[start_node]
            else:
                try:
                    end_node = context._private_get(start_node)
                except ParameterError:
                    raise ParameterError(
                        f"The key '{start_node}' doesn't exist in the parameters."
                    )
            if isinstance(end_node, str):
                replaced_end_node = _recursively_replace_matches(
                    end_node,
                    YAMLParametersLoader._INTERPOLATION_REGEX,
                    interpolation_mapping,
                )
            elif isinstance(end_node, Parameters):
                replaced_end_node = YAMLParametersLoader._interpolate(end_node, context)
            else:
                replaced_end_node = end_node
            interpolation_mapping[start_node] = replaced_end_node
        return Parameters.from_mapping(
            immutabledict(
                (key, interpolation_mapping[key]) for key in to_interpolate._data.keys()
            ),
            namespace_prefix=to_interpolate.namespace_prefix,
        )

    def _unify(
        self,
        old: Parameters,
        new: Parameters,
        *,
        namespace_prefix: Sequence[str] = tuple(),
    ) -> Parameters:
        # pylint:disable=protected-access
        ret = dict()
        for (key, old_val) in old._data.items():
            if key in new:
                new_val = new._data[key]
                if isinstance(old_val, Parameters) != isinstance(new_val, Parameters):
                    if namespace_prefix:
                        namespace_prefix_str = ".".join(namespace_prefix)
                        param_str = f"{namespace_prefix_str}.{key}"
                    else:
                        param_str = key

                    raise IOError(
                        f"When unifying parameters, {param_str} is a parameter on one side and a "
                        f"namespace "
                        "on the other"
                    )
                elif isinstance(old_val, Parameters):
                    new_namespace_prefix = list(namespace_prefix)
                    new_namespace_prefix.append(key)
                    ret[key] = self._unify(
                        old_val, new_val, namespace_prefix=new_namespace_prefix
                    )
                else:
                    ret[key] = new_val
            else:
                ret[key] = old_val

        for (key, new_val) in new._data.items():
            if key not in old:
                ret[key] = new_val

        return Parameters.from_mapping(ret, namespace_prefix=namespace_prefix)


@attrs(frozen=True)
class YAMLParametersWriter:
    def write(self, params: Parameters, sink: Union[Path, str, CharSink]) -> None:
        # pylint:disable=protected-access

        def dictify(data):
            if isinstance(data, ImmutableDict):
                return {k: dictify(v) for (k, v) in data.items()}
            elif isinstance(data, Parameters):
                return dictify(data._data)
            else:
                return data

        if isinstance(sink, Path) or isinstance(sink, str):
            sink = CharSink.to_file(sink)
        with sink.open() as out:
            yaml.dump(
                dictify(params._data),
                out,
                # prevents leaf dictionaries from being written in the
                # human unfriendly compact style
                default_flow_style=False,
                indent=4,
                width=78,
            )


def _recursively_replace_matches(
    candidate: Any, pattern: Pattern[str], mapping: Mapping[str, Any]
) -> Any:
    """Replace as many groups for interpolation in a string as possible.

    For a candidate that may need to be interpolated,
    - If we've reached something that isn't a string, we're done.
    - If the interpolation pattern doesn't match, we're done.
    """
    if not isinstance(candidate, str):
        return candidate
    match = pattern.search(candidate)
    if not match:
        return candidate
    interp_match = match.group()[1:-1]
    if not isinstance(mapping[interp_match], str):
        return mapping[interp_match]
    return _recursively_replace_matches(
        candidate.replace(f"%{interp_match}%", mapping[interp_match]), pattern, mapping
    )<|MERGE_RESOLUTION|>--- conflicted
+++ resolved
@@ -5,28 +5,11 @@
 import re
 import shutil
 from pathlib import Path
-from typing import (
-    Any,
-    Callable,
-    Iterable,
-    List,
-    Mapping,
-    Optional,
-    Pattern,
-    Sequence,
-    Type,
-    TypeVar,
-    Union,
-<<<<<<< HEAD
-    Iterable,
-    Tuple,
-=======
-    overload,
->>>>>>> 6656d13b
-)
-
+from typing import (Any, Callable, Iterable, List, Mapping, Optional, Pattern, Sequence, Tuple,
+                    Type, TypeVar, Union, overload)
+
+import yaml
 from attr import attrib, attrs
-
 from immutablecollections import ImmutableDict, immutabledict
 from immutablecollections.converter_utils import _to_tuple
 
@@ -35,8 +18,6 @@
 from vistautils.misc_utils import eval_in_context_of_modules
 from vistautils.preconditions import check_arg, check_isinstance
 from vistautils.range import Range
-
-import yaml
 
 _logger = logging.getLogger(__name__)  # pylint:disable=invalid-name
 
@@ -825,16 +806,7 @@
                     "of type {!s}".format(param_name, param_type, ret, type(ret))
                 )
         else:
-<<<<<<< HEAD
-            raise ParameterError(
-                "{!s}When looking up parameter '{!s}', expected a value of type {!s}, but got {!s} "
-                "of type {!s}".format(
-                    self._namespace_message(), param_name, param_type, ret, type(ret)
-                )
-            )
-=======
             return default
->>>>>>> 6656d13b
 
     def path_list_from_file(self, param: str, *, log_name=None) -> Sequence[Path]:
         """
